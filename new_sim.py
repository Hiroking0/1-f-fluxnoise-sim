--- conflicted
+++ resolved
@@ -105,19 +105,9 @@
 
 
 
-<<<<<<< HEAD
-device.make_mesh(
-    max_edge_length        = 8,          # coarse everywhere else (µm)
-    hole_max_edge_length   = {"slot": 1},# fine only on the curved slot
-    film_max_edge_length   = {"annulus": 2}, # (optional) finer annulus
-    smooth                 = 100,        # extra Laplacian smoothing passes
-    buffer                 = 0,          # as before
-)
-=======
 device.make_mesh(min_points=10000,
                  buffer = 0,
                  smooth=10)
->>>>>>> 12b85f6c
 
 fig,ax = device.plot_mesh(edge_color="k",
                           show_sites=False,
